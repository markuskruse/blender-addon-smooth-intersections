"""Core utilities and registration for the T4P clean add-on."""
from __future__ import annotations

import array
import os
from typing import MutableSequence

import bmesh
import bpy
from bpy.props import BoolProperty, FloatProperty, IntProperty
from mathutils.bvhtree import BVHTree

from .debug import DEBUG_PREFERENCE_ATTR, profile_module
from .audio import _disable_profiling_for_audio

try:
    import aud  # type: ignore[attr-defined]
except Exception as exc:  # pragma: no cover - Blender provides ``aud``.
    aud = None  # type: ignore[assignment]
    _AUDIO_IMPORT_ERROR = exc
else:
    _AUDIO_IMPORT_ERROR = None

ANALYZE_OPERATOR_IDNAME = "t4p_smooth_intersection.analyze_selection"
BATCH_DECIMATE_OPERATOR_IDNAME = "t4p_smooth_intersection.batch_decimate"
SMOOTH_OPERATOR_IDNAME = "t4p_smooth_intersection.smooth_intersections"
FILTER_OPERATOR_IDNAME = "t4p_smooth_intersection.filter_intersections"
FILTER_NON_MANIFOLD_OPERATOR_IDNAME = "t4p_smooth_intersection.filter_non_manifold"
CLEAN_NON_MANIFOLD_OPERATOR_IDNAME = "t4p_smooth_intersection.clean_non_manifold"
SELECT_INTERSECTIONS_OPERATOR_IDNAME = "t4p_smooth_intersection.select_intersections"
SELECT_NON_MANIFOLD_OPERATOR_IDNAME = "t4p_smooth_intersection.select_non_manifold"
FOCUS_INTERSECTIONS_OPERATOR_IDNAME = "t4p_smooth_intersection.focus_intersections"
FOCUS_NON_MANIFOLD_OPERATOR_IDNAME = "t4p_smooth_intersection.focus_non_manifold"
TRIANGULATE_OPERATOR_IDNAME = "t4p_smooth_intersection.triangulate_selected"
SPLIT_LONG_FACES_OPERATOR_IDNAME = "t4p_smooth_intersection.split_long_faces"


class T4PAddonPreferences(bpy.types.AddonPreferences):
    """Add-on preferences exposed in the Blender add-on settings."""

    bl_idname = __package__ or __name__

    enable_debug_output: BoolProperty(
        name="Enable debug output",
        description="Log profiling information when running add-on functions",
        default=False,
    )

    def draw(self, context: bpy.types.Context) -> None:  # pragma: no cover - UI code
        layout = self.layout
        layout.prop(self, DEBUG_PREFERENCE_ATTR, text="Enable debug output")


def _triangulate_bmesh(bm: bmesh.types.BMesh) -> None:
    faces = [face for face in bm.faces]
    bmesh.ops.triangulate(bm, faces=faces)


def select_non_manifold_verts(
        use_wire=False,
        use_boundary=False,
        use_multi_face=False,
        use_non_contiguous=False,
        use_verts=False,
):
    """select non-manifold vertices"""
    bpy.ops.mesh.select_non_manifold(
        extend=False,
        use_wire=use_wire,
        use_boundary=use_boundary,
        use_multi_face=use_multi_face,
        use_non_contiguous=use_non_contiguous,
        use_verts=use_verts,
    )


def count_non_manifold_verts(bm):
    """return a set of coordinates of non-manifold vertices"""
    bpy.ops.mesh.select_mode(use_extend=False, use_expand=False, type='VERT')
    select_non_manifold_verts(use_wire=True, use_boundary=True, use_verts=True, use_multi_face=True)
    return sum((1 for v in bm.verts if v.select))


def get_bmesh(mesh):
    """get an updated bmesh from mesh and make all indexes"""
    bm = bmesh.from_edit_mesh(mesh)
    bm.edges.ensure_lookup_table()
    bm.faces.ensure_lookup_table()
    bm.verts.ensure_lookup_table()
    return bm


def mesh_checksum_fast(obj):
    m = obj.data
    return hash((
        tuple(round(c, 6) for v in m.vertices for c in v.co),
        tuple(tuple(p.vertices) for p in m.polygons)
    ))


def bmesh_get_intersecting_face_indices(
    bm: bmesh.types.BMesh | None,
) -> MutableSequence[int]:
    """Return the indices of faces that overlap within ``bm``."""

    if bm is None or len(bm.faces) == 0:
        return array.array("i", ())

    bm = bm.copy()
    tree = BVHTree.FromBMesh(bm, epsilon=0.00001)
    if tree is None:
        return array.array("i", ())

    overlap = tree.overlap(tree)
    if not overlap:
        return array.array("i", ())

    faces_error = {index for pair in overlap for index in pair}
    bm.free()
    return array.array("i", faces_error)


def select_faces(face_indices: MutableSequence[int], mesh, bm):
    bm.faces.ensure_lookup_table()

    for i in face_indices:
        if 0 <= i < len(bm.faces):
            bm.faces[i].select_set(True)

    bmesh.update_edit_mesh(mesh, loop_triangles=False, destructive=False)


def get_selected_faces(bm: bmesh.types.BMesh):
    """Return a list of all selected faces in the BMesh."""
    return [f for f in bm.faces if f.select]


def get_selected_edges(bm: bmesh.types.BMesh):
    """Return a list of all selected edges in the BMesh."""
    return [e for e in bm.edges if e.select]


def get_selected_verts(bm: bmesh.types.BMesh):
    """Return a list of all selected vertices in the BMesh."""
    return [v for v in bm.verts if v.select]


def focus_view_on_selected_faces(context):
    """Focus the 3D Viewport on the currently selected faces."""

    for area in context.screen.areas:
        if area.type == 'VIEW_3D':
            region = next((r for r in area.regions if r.type == 'WINDOW'), None)
            if region is None:
                continue
            space = next((s for s in area.spaces if s.type == 'VIEW_3D'), None)
            if space is None:
                continue

            with context.temp_override(area=area, region=region, space_data=space):
                bpy.ops.view3d.view_selected(use_all_regions=False)
            return True

    return False


_disable_profiling_for_audio()


def _iter_classes():
<<<<<<< HEAD
    from .operations.batch_decimate import T4P_OT_batch_decimate
=======
    from .operations.analyze import T4P_OT_analyze_selection
>>>>>>> dada5a7d
    from .operations.clean_non_manifold import T4P_OT_clean_non_manifold
    from .operations.filter_intersections import T4P_OT_filter_intersections
    from .operations.filter_non_manifold import T4P_OT_filter_non_manifold
    from .operations.clean_intersections import T4P_OT_smooth_intersections
    from .operations.select_intersections import (
        T4P_OT_focus_intersections,
        T4P_OT_select_intersections,
    )
    from .operations.select_non_manifold import (
        T4P_OT_focus_non_manifold,
        T4P_OT_select_non_manifold,
    )
    from .operations.triangulate import T4P_OT_triangulate_selected
    from .operations.split_long_faces import T4P_OT_split_long_faces
    from .gui import T4P_PT_main_panel

    operator_classes = [
        T4P_OT_analyze_selection,
        T4P_OT_batch_decimate,
        T4P_OT_smooth_intersections,
        T4P_OT_filter_intersections,
        T4P_OT_filter_non_manifold,
        T4P_OT_select_intersections,
        T4P_OT_select_non_manifold,
        T4P_OT_focus_intersections,
        T4P_OT_focus_non_manifold,
        T4P_OT_clean_non_manifold,
        T4P_OT_triangulate_selected,
        T4P_OT_split_long_faces,
    ]

    return (T4PAddonPreferences, *operator_classes, T4P_PT_main_panel)


def register() -> None:
    bpy.types.Scene.t4p_smooth_intersection_attempts = IntProperty(
        name="Smooth Attempts",
        description=(
            "Maximum number of smoothing iterations to run when removing"
            " mesh self-intersections"
        ),
        default=5,
        min=1,
    )
    bpy.types.Scene.t4p_batch_decimate_ratio = FloatProperty(
        name="Batch Decimate Ratio",
        description=(
            "Ratio used for decimating each selected mesh; valid values are greater"
            " than 0 and at most 1"
        ),
        default=0.5,
        min=0.0,
        max=1.0,
        precision=3,
    )
    for cls in _iter_classes():
        bpy.utils.register_class(cls)


def unregister() -> None:
    for cls in reversed(_iter_classes()):
        bpy.utils.unregister_class(cls)
    if hasattr(bpy.types.Scene, "t4p_smooth_intersection_attempts"):
        del bpy.types.Scene.t4p_smooth_intersection_attempts
    if hasattr(bpy.types.Scene, "t4p_batch_decimate_ratio"):
        del bpy.types.Scene.t4p_batch_decimate_ratio


profile_module(globals())


__all__ = (
    "register",
    "unregister",
    "ANALYZE_OPERATOR_IDNAME",
    "BATCH_DECIMATE_OPERATOR_IDNAME",
    "SMOOTH_OPERATOR_IDNAME",
    "FILTER_OPERATOR_IDNAME",
    "FILTER_NON_MANIFOLD_OPERATOR_IDNAME",
    "SELECT_INTERSECTIONS_OPERATOR_IDNAME",
    "SELECT_NON_MANIFOLD_OPERATOR_IDNAME",
    "FOCUS_INTERSECTIONS_OPERATOR_IDNAME",
    "FOCUS_NON_MANIFOLD_OPERATOR_IDNAME",
    "CLEAN_NON_MANIFOLD_OPERATOR_IDNAME",
    "TRIANGULATE_OPERATOR_IDNAME",
    "SPLIT_LONG_FACES_OPERATOR_IDNAME",
    "_triangulate_bmesh",
    "T4PAddonPreferences",
)<|MERGE_RESOLUTION|>--- conflicted
+++ resolved
@@ -168,11 +168,8 @@
 
 
 def _iter_classes():
-<<<<<<< HEAD
     from .operations.batch_decimate import T4P_OT_batch_decimate
-=======
     from .operations.analyze import T4P_OT_analyze_selection
->>>>>>> dada5a7d
     from .operations.clean_non_manifold import T4P_OT_clean_non_manifold
     from .operations.filter_intersections import T4P_OT_filter_intersections
     from .operations.filter_non_manifold import T4P_OT_filter_non_manifold
